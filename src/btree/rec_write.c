--- conflicted
+++ resolved
@@ -757,17 +757,10 @@
 		r->max_txn = max_txn;
 
 	/*
-<<<<<<< HEAD
-	 * If evicting and some updates are not stable, remember the list of
-	 * WT_UPDATEs so we can restore it on a newly instantiated page.
-	 * (The order of the updates matters, we can't move only unresolved
-	 * WT_UPDATEs, we have to move the entire list.
-=======
 	 * If evicting and updates were skipped, remember the list of WT_UPDATEs
 	 * so we can restore it on a newly instantiated page.  (The order of the
 	 * updates matters, we can't move only unresolved WT_UPDATEs, we have to
 	 * move the entire list.)
->>>>>>> f9223f42
 	 *
 	 * Additionally, in this case we don't write any WT_UPDATEs at all, we
 	 * don't want to move an insert into a different position on the page.
