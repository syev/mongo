--- conflicted
+++ resolved
@@ -209,13 +209,9 @@
     WT_SESSION_IMPL *session, WT_LSM_TREE *lsm_tree, WT_LSM_CHUNK *chunk)
 {
 	WT_ITEM buf;
-<<<<<<< HEAD
-	const char *cfg[] = API_CONF_DEFAULTS(session, drop, "force");
-	int exists;
-=======
 	const char *cfg[] =
 	    { WT_CONFIG_BASE(session, session_drop), "force", NULL };
->>>>>>> 70f1aba0
+	int exists;
 
 	WT_CLEAR(buf);
 
